//! This 'glue' layer acts as an IPC shim between the JVM main thread and the Rust
//! main thread. Notifying Rust of lifecycle events from the JVM and handling
//! synchronization between the two threads.

use std::{
    ops::Deref,
    panic::catch_unwind,
    ptr::{self, NonNull},
    sync::{Arc, Condvar, Mutex, Weak},
};

use ndk::{configuration::Configuration, input_queue::InputQueue, native_window::NativeWindow};

use crate::{
    jni_utils::CloneJavaVM,
    util::{abort_on_panic, forward_stdio_to_logcat, log_panic},
    ConfigurationRef,
};

use super::{AndroidApp, Rect};

#[derive(Clone, Copy, Eq, PartialEq, Debug)]
pub enum AppCmd {
    InputQueueChanged = 0,
    InitWindow = 1,
    TermWindow = 2,
    WindowResized = 3,
    WindowRedrawNeeded = 4,
    ContentRectChanged = 5,
    GainedFocus = 6,
    LostFocus = 7,
    ConfigChanged = 8,
    LowMemory = 9,
    Start = 10,
    Resume = 11,
    SaveState = 12,
    Pause = 13,
    Stop = 14,
    Destroy = 15,
}
impl TryFrom<i8> for AppCmd {
    type Error = ();

    fn try_from(value: i8) -> Result<Self, Self::Error> {
        match value {
            0 => Ok(AppCmd::InputQueueChanged),
            1 => Ok(AppCmd::InitWindow),
            2 => Ok(AppCmd::TermWindow),
            3 => Ok(AppCmd::WindowResized),
            4 => Ok(AppCmd::WindowRedrawNeeded),
            5 => Ok(AppCmd::ContentRectChanged),
            6 => Ok(AppCmd::GainedFocus),
            7 => Ok(AppCmd::LostFocus),
            8 => Ok(AppCmd::ConfigChanged),
            9 => Ok(AppCmd::LowMemory),
            10 => Ok(AppCmd::Start),
            11 => Ok(AppCmd::Resume),
            12 => Ok(AppCmd::SaveState),
            13 => Ok(AppCmd::Pause),
            14 => Ok(AppCmd::Stop),
            15 => Ok(AppCmd::Destroy),
            _ => Err(()),
        }
    }
}

#[derive(Clone, Copy, Eq, PartialEq, Debug)]
pub enum State {
    Init,
    Start,
    Resume,
    Pause,
    Stop,
}

#[derive(Debug)]
pub struct WaitableNativeActivityState {
    pub activity: *mut ndk_sys::ANativeActivity,

    pub mutex: Mutex<NativeActivityState>,
    pub cond: Condvar,
}

#[derive(Debug, Clone)]
pub struct NativeActivityGlue {
    pub inner: Arc<WaitableNativeActivityState>,
}
unsafe impl Send for NativeActivityGlue {}
unsafe impl Sync for NativeActivityGlue {}

impl Deref for NativeActivityGlue {
    type Target = WaitableNativeActivityState;

    fn deref(&self) -> &Self::Target {
        &self.inner
    }
}

impl NativeActivityGlue {
    pub fn new(
        activity: *mut ndk_sys::ANativeActivity,
        saved_state: *const libc::c_void,
        saved_state_size: libc::size_t,
    ) -> Self {
        let glue = Self {
            inner: Arc::new(WaitableNativeActivityState::new(
                activity,
                saved_state,
                saved_state_size,
            )),
        };

        let weak_ref = Arc::downgrade(&glue.inner);
        let weak_ptr = Weak::into_raw(weak_ref);
        unsafe {
            (*activity).instance = weak_ptr as *mut _;

            (*(*activity).callbacks).onDestroy = Some(on_destroy);
            (*(*activity).callbacks).onStart = Some(on_start);
            (*(*activity).callbacks).onResume = Some(on_resume);
            (*(*activity).callbacks).onSaveInstanceState = Some(on_save_instance_state);
            (*(*activity).callbacks).onPause = Some(on_pause);
            (*(*activity).callbacks).onStop = Some(on_stop);
            (*(*activity).callbacks).onConfigurationChanged = Some(on_configuration_changed);
            (*(*activity).callbacks).onLowMemory = Some(on_low_memory);
            (*(*activity).callbacks).onWindowFocusChanged = Some(on_window_focus_changed);
            (*(*activity).callbacks).onNativeWindowCreated = Some(on_native_window_created);
            (*(*activity).callbacks).onNativeWindowResized = Some(on_native_window_resized);
            (*(*activity).callbacks).onNativeWindowRedrawNeeded =
                Some(on_native_window_redraw_needed);
            (*(*activity).callbacks).onNativeWindowDestroyed = Some(on_native_window_destroyed);
            (*(*activity).callbacks).onInputQueueCreated = Some(on_input_queue_created);
            (*(*activity).callbacks).onInputQueueDestroyed = Some(on_input_queue_destroyed);
            (*(*activity).callbacks).onContentRectChanged = Some(on_content_rect_changed);
        }

        glue
    }

    /// Returns the file descriptor that needs to be polled by the Rust main thread
    /// for events/commands from the JVM thread
    pub fn cmd_read_fd(&self) -> libc::c_int {
        self.mutex.lock().unwrap().msg_read
    }

    /// For the Rust main thread to read a single pending command sent from the JVM main thread
    pub fn read_cmd(&self) -> Option<AppCmd> {
        self.inner.mutex.lock().unwrap().read_cmd()
    }

    /// For the Rust main thread to get an [`InputQueue`] that wraps the AInputQueue pointer
    /// we have and at the same time ensure that the input queue is attached to the given looper.
    ///
    /// NB: it's expected that the input queue is detached as soon as we know there is new
    /// input (knowing the app will be notified) and only re-attached when the application
    /// reads the input (to avoid lots of redundant wake ups)
    pub fn looper_attached_input_queue(
        &self,
        looper: *mut ndk_sys::ALooper,
        ident: libc::c_int,
    ) -> Option<InputQueue> {
        let mut guard = self.mutex.lock().unwrap();

        if guard.input_queue.is_null() {
            return None;
        }

        unsafe {
            // Reattach the input queue to the looper so future input will again deliver an
            // `InputAvailable` event.
            guard.attach_input_queue_to_looper(looper, ident);
            Some(InputQueue::from_ptr(NonNull::new_unchecked(
                guard.input_queue,
            )))
        }
    }

    pub fn detach_input_queue_from_looper(&self) {
        unsafe {
            self.inner
                .mutex
                .lock()
                .unwrap()
                .detach_input_queue_from_looper();
        }
    }

    pub fn config(&self) -> ConfigurationRef {
        self.mutex.lock().unwrap().config.clone()
    }

    pub fn content_rect(&self) -> Rect {
        self.mutex.lock().unwrap().content_rect.into()
    }
}

/// The status of the native thread that's created to run
/// `android_main`
#[derive(Copy, Clone, Debug, PartialEq, Eq)]
pub enum NativeThreadState {
    /// The `android_main` thread hasn't been created yet
    Init,
    /// The `android_main` thread has been spawned and started running
    Running,
    /// The `android_main` thread has finished
    Stopped,
}

#[derive(Debug)]
pub struct NativeActivityState {
    pub msg_read: libc::c_int,
    pub msg_write: libc::c_int,
    pub config: ConfigurationRef,
    pub saved_state: Vec<u8>,
    pub input_queue: *mut ndk_sys::AInputQueue,
    pub window: Option<NativeWindow>,
    pub content_rect: ndk_sys::ARect,
    pub activity_state: State,
    pub destroy_requested: bool,
    pub thread_state: NativeThreadState,
    pub app_has_saved_state: bool,

    /// Set as soon as the Java main thread notifies us of an
    /// `onDestroyed` callback.
    pub destroyed: bool,
    pub redraw_needed: bool,
    pub pending_input_queue: *mut ndk_sys::AInputQueue,
    pub pending_window: Option<NativeWindow>,
}

impl NativeActivityState {
    pub fn read_cmd(&mut self) -> Option<AppCmd> {
        let mut cmd_i: i8 = 0;
        loop {
            match unsafe { libc::read(self.msg_read, &mut cmd_i as *mut _ as *mut _, 1) } {
                1 => {
                    let cmd = AppCmd::try_from(cmd_i);
                    return match cmd {
                        Ok(cmd) => Some(cmd),
                        Err(_) => {
                            log::error!("Spurious, unknown NativeActivityGlue cmd: {}", cmd_i);
                            None
                        }
                    };
                }
                -1 => {
                    let err = std::io::Error::last_os_error();
                    if err.kind() != std::io::ErrorKind::Interrupted {
                        log::error!("Failure reading NativeActivityGlue cmd: {}", err);
                        return None;
                    }
                }
                count => {
                    log::error!(
                        "Spurious read of {count} bytes while reading NativeActivityGlue cmd"
                    );
                    return None;
                }
            }
        }
    }

    fn write_cmd(&mut self, cmd: AppCmd) {
        let cmd = cmd as i8;
        loop {
            match unsafe { libc::write(self.msg_write, &cmd as *const _ as *const _, 1) } {
                1 => break,
                -1 => {
                    let err = std::io::Error::last_os_error();
                    if err.kind() != std::io::ErrorKind::Interrupted {
                        log::error!("Failure writing NativeActivityGlue cmd: {}", err);
                        return;
                    }
                }
                count => {
                    log::error!(
                        "Spurious write of {count} bytes while writing NativeActivityGlue cmd"
                    );
                    return;
                }
            }
        }
    }

    pub unsafe fn attach_input_queue_to_looper(
        &mut self,
        looper: *mut ndk_sys::ALooper,
        ident: libc::c_int,
    ) {
        if !self.input_queue.is_null() {
            log::trace!("Attaching input queue to looper");
            ndk_sys::AInputQueue_attachLooper(
                self.input_queue,
                looper,
                ident,
                None,
                ptr::null_mut(),
            );
        }
    }

    pub unsafe fn detach_input_queue_from_looper(&mut self) {
        if !self.input_queue.is_null() {
            log::trace!("Detaching input queue from looper");
            ndk_sys::AInputQueue_detachLooper(self.input_queue);
        }
    }
}

impl Drop for WaitableNativeActivityState {
    fn drop(&mut self) {
        log::debug!("WaitableNativeActivityState::drop!");
        unsafe {
            let mut guard = self.mutex.lock().unwrap();
            guard.detach_input_queue_from_looper();
        }
    }
}

impl WaitableNativeActivityState {
    ///////////////////////////////
    // Java-side callback handling
    ///////////////////////////////

    pub fn new(
        activity: *mut ndk_sys::ANativeActivity,
        saved_state_in: *const libc::c_void,
        saved_state_size: libc::size_t,
    ) -> Self {
        let mut msgpipe: [libc::c_int; 2] = [-1, -1];
        unsafe {
            if libc::pipe(msgpipe.as_mut_ptr()) != 0 {
                panic!(
                    "could not create  Rust <-> Java IPC pipe: {}",
                    std::io::Error::last_os_error()
                );
            }
        }

        let saved_state =
            unsafe { std::slice::from_raw_parts(saved_state_in as *const u8, saved_state_size) };

        let config = unsafe {
            let config = ndk_sys::AConfiguration_new();
            ndk_sys::AConfiguration_fromAssetManager(config, (*activity).assetManager);

            let config = super::ConfigurationRef::new(Configuration::from_ptr(
                NonNull::new_unchecked(config),
            ));
            log::trace!("Config: {:#?}", config);
            config
        };

        Self {
            activity,
            mutex: Mutex::new(NativeActivityState {
                msg_read: msgpipe[0],
                msg_write: msgpipe[1],
                config,
                saved_state: saved_state.into(),
                input_queue: ptr::null_mut(),
                window: None,
                content_rect: Rect::empty().into(),
                activity_state: State::Init,
                destroy_requested: false,
                thread_state: NativeThreadState::Init,
                app_has_saved_state: false,
                destroyed: false,
                redraw_needed: false,
                pending_input_queue: ptr::null_mut(),
                pending_window: None,
            }),
            cond: Condvar::new(),
        }
    }

    pub fn notify_destroyed(&self) {
        let mut guard = self.mutex.lock().unwrap();
        guard.destroyed = true;

        unsafe {
            guard.write_cmd(AppCmd::Destroy);
            while guard.thread_state != NativeThreadState::Stopped {
                guard = self.cond.wait(guard).unwrap();
            }

            libc::close(guard.msg_read);
            guard.msg_read = -1;
            libc::close(guard.msg_write);
            guard.msg_write = -1;
        }
    }

    pub fn notify_config_changed(&self) {
        let mut guard = self.mutex.lock().unwrap();
        guard.write_cmd(AppCmd::ConfigChanged);
    }

    pub fn notify_low_memory(&self) {
        let mut guard = self.mutex.lock().unwrap();
        guard.write_cmd(AppCmd::LowMemory);
    }

    pub fn notify_focus_changed(&self, focused: bool) {
        let mut guard = self.mutex.lock().unwrap();
        guard.write_cmd(if focused {
            AppCmd::GainedFocus
        } else {
            AppCmd::LostFocus
        });
    }

    pub fn notify_window_resized(&self, native_window: *mut ndk_sys::ANativeWindow) {
        let mut guard = self.mutex.lock().unwrap();
        // set_window always syncs .pending_window back to .window before returning. This callback
        // from Android can never arrive at an interim state, and validates that Android:
        // 1. Only provides resizes in between onNativeWindowCreated and onNativeWindowDestroyed;
        // 2. Doesn't call it on a bogus window pointer that we don't know about.
        debug_assert_eq!(guard.window.as_ref().unwrap().ptr().as_ptr(), native_window);
        guard.write_cmd(AppCmd::WindowResized);
    }

    pub fn notify_window_redraw_needed(&self, native_window: *mut ndk_sys::ANativeWindow) {
        let mut guard = self.mutex.lock().unwrap();
        // set_window always syncs .pending_window back to .window before returning. This callback
        // from Android can never arrive at an interim state, and validates that Android:
        // 1. Only provides resizes in between onNativeWindowCreated and onNativeWindowDestroyed;
        // 2. Doesn't call it on a bogus window pointer that we don't know about.
        debug_assert_eq!(guard.window.as_ref().unwrap().ptr().as_ptr(), native_window);
        guard.write_cmd(AppCmd::WindowRedrawNeeded);
    }

    unsafe fn set_input(&self, input_queue: *mut ndk_sys::AInputQueue) {
        let mut guard = self.mutex.lock().unwrap();

        // The pending_input_queue state should only be set while in this method, and since
        // it doesn't allow re-entrance and is cleared before returning then we expect
        // this to be null
        debug_assert!(
            guard.pending_input_queue.is_null(),
            "InputQueue update clash"
        );

        guard.pending_input_queue = input_queue;
        guard.write_cmd(AppCmd::InputQueueChanged);
        while guard.input_queue != guard.pending_input_queue {
            guard = self.cond.wait(guard).unwrap();
        }
        guard.pending_input_queue = ptr::null_mut();
    }

    unsafe fn set_window(&self, window: Option<NativeWindow>) {
        let mut guard = self.mutex.lock().unwrap();

        // The pending_window state should only be set while in this method, and since
        // it doesn't allow re-entrance and is cleared before returning then we expect
        // this to be None
        debug_assert!(guard.pending_window.is_none(), "NativeWindow update clash");

        if guard.window.is_some() {
            guard.write_cmd(AppCmd::TermWindow);
        }
        guard.pending_window = window;
        if guard.pending_window.is_some() {
            guard.write_cmd(AppCmd::InitWindow);
        }
        while guard.window != guard.pending_window {
            guard = self.cond.wait(guard).unwrap();
        }
        guard.pending_window = None;
    }

    unsafe fn set_content_rect(&self, rect: *const ndk_sys::ARect) {
        let mut guard = self.mutex.lock().unwrap();
        guard.content_rect = *rect;
        guard.write_cmd(AppCmd::ContentRectChanged);
    }

    unsafe fn set_activity_state(&self, state: State) {
        let mut guard = self.mutex.lock().unwrap();

        let cmd = match state {
            State::Init => panic!("Can't explicitly transition into 'init' state"),
            State::Start => AppCmd::Start,
            State::Resume => AppCmd::Resume,
            State::Pause => AppCmd::Pause,
            State::Stop => AppCmd::Stop,
        };
        guard.write_cmd(cmd);

        while guard.activity_state != state {
            guard = self.cond.wait(guard).unwrap();
        }
    }

    fn request_save_state(&self) -> (*mut libc::c_void, libc::size_t) {
        let mut guard = self.mutex.lock().unwrap();

        // The state_saved flag should only be set while in this method, and since
        // it doesn't allow re-entrance and is cleared before returning then we expect
        // this to be None
        debug_assert!(!guard.app_has_saved_state, "SaveState request clash");
        guard.write_cmd(AppCmd::SaveState);
        while !guard.app_has_saved_state {
            guard = self.cond.wait(guard).unwrap();
        }
        guard.app_has_saved_state = false;

        // `ANativeActivity` explicitly documents that it expects save state to be
        // given via a `malloc()` allocated pointer since it will automatically
        // `free()` the state after it has been converted to a buffer for the JVM.
        if !guard.saved_state.is_empty() {
            let saved_state_size = guard.saved_state.len();
            let saved_state_src_ptr = guard.saved_state.as_ptr();
            unsafe {
                let saved_state = libc::malloc(saved_state_size);
                assert!(
                    !saved_state.is_null(),
                    "Failed to allocate {} bytes for restoring saved application state",
                    saved_state_size
                );
                libc::memcpy(saved_state, saved_state_src_ptr as _, saved_state_size);
                (saved_state, saved_state_size)
            }
        } else {
            (ptr::null_mut(), 0)
        }
    }

    pub fn saved_state(&self) -> Option<Vec<u8>> {
        let guard = self.mutex.lock().unwrap();
        if !guard.saved_state.is_empty() {
            Some(guard.saved_state.clone())
        } else {
            None
        }
    }

    pub fn set_saved_state(&self, state: &[u8]) {
        let mut guard = self.mutex.lock().unwrap();

        guard.saved_state.clear();
        guard.saved_state.extend_from_slice(state);
    }

    ////////////////////////////
    // Rust-side event loop
    ////////////////////////////

    pub fn notify_main_thread_running(&self) {
        let mut guard = self.mutex.lock().unwrap();
        guard.thread_state = NativeThreadState::Running;
        self.cond.notify_one();
    }

    pub fn notify_main_thread_stopped_running(&self) {
        let mut guard = self.mutex.lock().unwrap();
        guard.thread_state = NativeThreadState::Stopped;
        self.cond.notify_one();
    }

    pub unsafe fn pre_exec_cmd(
        &self,
        cmd: AppCmd,
        looper: *mut ndk_sys::ALooper,
        input_queue_ident: libc::c_int,
    ) {
        log::trace!("Pre: AppCmd::{:#?}", cmd);
        match cmd {
            AppCmd::InputQueueChanged => {
                let mut guard = self.mutex.lock().unwrap();
                guard.detach_input_queue_from_looper();
                guard.input_queue = guard.pending_input_queue;
                if !guard.input_queue.is_null() {
                    guard.attach_input_queue_to_looper(looper, input_queue_ident);
                }
                self.cond.notify_one();
            }
            AppCmd::InitWindow => {
                let mut guard = self.mutex.lock().unwrap();
                guard.window = guard.pending_window.clone();
                self.cond.notify_one();
            }
            AppCmd::Resume | AppCmd::Start | AppCmd::Pause | AppCmd::Stop => {
                let mut guard = self.mutex.lock().unwrap();
                guard.activity_state = match cmd {
                    AppCmd::Start => State::Start,
                    AppCmd::Pause => State::Pause,
                    AppCmd::Resume => State::Resume,
                    AppCmd::Stop => State::Stop,
                    _ => unreachable!(),
                };
                self.cond.notify_one();
            }
            AppCmd::ConfigChanged => {
                let guard = self.mutex.lock().unwrap();
                let config = ndk_sys::AConfiguration_new();
                ndk_sys::AConfiguration_fromAssetManager(config, (*self.activity).assetManager);
                let config = Configuration::from_ptr(NonNull::new_unchecked(config));
                guard.config.replace(config);
                log::debug!("Config: {:#?}", guard.config);
            }
            AppCmd::Destroy => {
                let mut guard = self.mutex.lock().unwrap();
                guard.destroy_requested = true;
            }
            _ => {}
        }
    }

    pub unsafe fn post_exec_cmd(&self, cmd: AppCmd) {
        log::trace!("Post: AppCmd::{:#?}", cmd);
        match cmd {
            AppCmd::TermWindow => {
                let mut guard = self.mutex.lock().unwrap();
                guard.window = None;
                self.cond.notify_one();
            }
            AppCmd::SaveState => {
                let mut guard = self.mutex.lock().unwrap();
                guard.app_has_saved_state = true;
                self.cond.notify_one();
            }
            _ => {}
        }
    }
}

extern "Rust" {
    pub fn android_main(app: AndroidApp);
}

unsafe fn try_with_waitable_activity_ref(
    activity: *mut ndk_sys::ANativeActivity,
    closure: impl FnOnce(Arc<WaitableNativeActivityState>),
) {
    assert!(!(*activity).instance.is_null());
    let weak_ptr: *const WaitableNativeActivityState = (*activity).instance.cast();
    let weak_ref = Weak::from_raw(weak_ptr);
    if let Some(waitable_activity) = weak_ref.upgrade() {
        closure(waitable_activity);
    } else {
        log::error!("Ignoring spurious JVM callback after last activity reference was dropped!")
    }
    let _ = weak_ref.into_raw();
}

unsafe extern "C" fn on_destroy(activity: *mut ndk_sys::ANativeActivity) {
    abort_on_panic(|| {
        log::debug!("Destroy: {:p}\n", activity);
        try_with_waitable_activity_ref(activity, |waitable_activity| {
            waitable_activity.notify_destroyed()
        });
    })
}

unsafe extern "C" fn on_start(activity: *mut ndk_sys::ANativeActivity) {
    abort_on_panic(|| {
        log::debug!("Start: {:p}\n", activity);
        try_with_waitable_activity_ref(activity, |waitable_activity| {
            waitable_activity.set_activity_state(State::Start);
        });
    })
}

unsafe extern "C" fn on_resume(activity: *mut ndk_sys::ANativeActivity) {
    abort_on_panic(|| {
        log::debug!("Resume: {:p}\n", activity);
        try_with_waitable_activity_ref(activity, |waitable_activity| {
            waitable_activity.set_activity_state(State::Resume);
        });
    })
}

unsafe extern "C" fn on_save_instance_state(
    activity: *mut ndk_sys::ANativeActivity,
    out_len: *mut usize,
) -> *mut libc::c_void {
    abort_on_panic(|| {
        log::debug!("SaveInstanceState: {:p}\n", activity);
        *out_len = 0;
        let mut ret = ptr::null_mut();
        try_with_waitable_activity_ref(activity, |waitable_activity| {
            let (state, len) = waitable_activity.request_save_state();
            *out_len = len;
            ret = state
        });

        log::debug!("Saved state = {:p}, len = {}", ret, *out_len);
        ret
    })
}

unsafe extern "C" fn on_pause(activity: *mut ndk_sys::ANativeActivity) {
    abort_on_panic(|| {
        log::debug!("Pause: {:p}\n", activity);
        try_with_waitable_activity_ref(activity, |waitable_activity| {
            waitable_activity.set_activity_state(State::Pause);
        });
    })
}

unsafe extern "C" fn on_stop(activity: *mut ndk_sys::ANativeActivity) {
    abort_on_panic(|| {
        log::debug!("Stop: {:p}\n", activity);
        try_with_waitable_activity_ref(activity, |waitable_activity| {
            waitable_activity.set_activity_state(State::Stop);
        });
    })
}

unsafe extern "C" fn on_configuration_changed(activity: *mut ndk_sys::ANativeActivity) {
    abort_on_panic(|| {
        log::debug!("ConfigurationChanged: {:p}\n", activity);
        try_with_waitable_activity_ref(activity, |waitable_activity| {
            waitable_activity.notify_config_changed();
        });
    })
}

unsafe extern "C" fn on_low_memory(activity: *mut ndk_sys::ANativeActivity) {
    abort_on_panic(|| {
        log::debug!("LowMemory: {:p}\n", activity);
        try_with_waitable_activity_ref(activity, |waitable_activity| {
            waitable_activity.notify_low_memory();
        });
    })
}

unsafe extern "C" fn on_window_focus_changed(
    activity: *mut ndk_sys::ANativeActivity,
    focused: libc::c_int,
) {
    abort_on_panic(|| {
        log::debug!("WindowFocusChanged: {:p} -- {}\n", activity, focused);
        try_with_waitable_activity_ref(activity, |waitable_activity| {
            waitable_activity.notify_focus_changed(focused != 0);
        });
    })
}

unsafe extern "C" fn on_native_window_created(
    activity: *mut ndk_sys::ANativeActivity,
    window: *mut ndk_sys::ANativeWindow,
) {
    abort_on_panic(|| {
        log::debug!("NativeWindowCreated: {:p} -- {:p}\n", activity, window);
        try_with_waitable_activity_ref(activity, |waitable_activity| {
            // Use clone_from_ptr to acquire additional ownership on the NativeWindow,
            // which will unconditionally be _release()'d on Drop.
            let window = NativeWindow::clone_from_ptr(NonNull::new_unchecked(window));
            waitable_activity.set_window(Some(window));
        });
    })
}

unsafe extern "C" fn on_native_window_resized(
    activity: *mut ndk_sys::ANativeActivity,
    window: *mut ndk_sys::ANativeWindow,
) {
    log::debug!("NativeWindowResized: {:p} -- {:p}\n", activity, window);
    try_with_waitable_activity_ref(activity, |waitable_activity| {
        waitable_activity.notify_window_resized(window);
    });
}

unsafe extern "C" fn on_native_window_redraw_needed(
    activity: *mut ndk_sys::ANativeActivity,
    window: *mut ndk_sys::ANativeWindow,
) {
    log::debug!("NativeWindowRedrawNeeded: {:p} -- {:p}\n", activity, window);
    try_with_waitable_activity_ref(activity, |waitable_activity| {
        waitable_activity.notify_window_redraw_needed(window)
    });
}

unsafe extern "C" fn on_native_window_destroyed(
    activity: *mut ndk_sys::ANativeActivity,
    window: *mut ndk_sys::ANativeWindow,
) {
    abort_on_panic(|| {
        log::debug!("NativeWindowDestroyed: {:p} -- {:p}\n", activity, window);
        try_with_waitable_activity_ref(activity, |waitable_activity| {
            waitable_activity.set_window(None);
        });
    })
}

unsafe extern "C" fn on_input_queue_created(
    activity: *mut ndk_sys::ANativeActivity,
    queue: *mut ndk_sys::AInputQueue,
) {
    abort_on_panic(|| {
        log::debug!("InputQueueCreated: {:p} -- {:p}\n", activity, queue);
        try_with_waitable_activity_ref(activity, |waitable_activity| {
            waitable_activity.set_input(queue);
        });
    })
}

unsafe extern "C" fn on_input_queue_destroyed(
    activity: *mut ndk_sys::ANativeActivity,
    queue: *mut ndk_sys::AInputQueue,
) {
    abort_on_panic(|| {
        log::debug!("InputQueueDestroyed: {:p} -- {:p}\n", activity, queue);
        try_with_waitable_activity_ref(activity, |waitable_activity| {
            waitable_activity.set_input(ptr::null_mut());
        });
    })
}

unsafe extern "C" fn on_content_rect_changed(
    activity: *mut ndk_sys::ANativeActivity,
    rect: *const ndk_sys::ARect,
) {
    log::debug!("ContentRectChanged: {:p} -- {:p}\n", activity, rect);
    try_with_waitable_activity_ref(activity, |waitable_activity| {
        waitable_activity.set_content_rect(rect)
    });
}

/// This is the native entrypoint for our cdylib library that `ANativeActivity` will look for via `dlsym`
#[no_mangle]
extern "C" fn ANativeActivity_onCreate(
    activity: *mut ndk_sys::ANativeActivity,
    saved_state: *const libc::c_void,
    saved_state_size: libc::size_t,
) {
    abort_on_panic(|| {
<<<<<<< HEAD
        // Maybe make this stdout/stderr redirection an optional / opt-in feature?...
        let file = unsafe {
            let mut logpipe: [RawFd; 2] = Default::default();
            libc::pipe2(logpipe.as_mut_ptr(), libc::O_CLOEXEC);
            libc::dup2(logpipe[1], libc::STDOUT_FILENO);
            libc::dup2(logpipe[1], libc::STDERR_FILENO);
            libc::close(logpipe[1]);

            File::from_raw_fd(logpipe[0])
        };

        std::thread::Builder::new()
            .name("stdio-to-logcat".to_string())
            .spawn(move || {
                let tag = CStr::from_bytes_with_nul(b"RustStdoutStderr\0").unwrap();
                let mut reader = BufReader::new(file);
                let mut buffer = String::new();
                loop {
                    buffer.clear();
                    if let Ok(len) = reader.read_line(&mut buffer) {
                        if len == 0 {
                            break;
                        } else if let Ok(msg) = CString::new(buffer.clone()) {
                            android_log(Level::Info, tag, &msg);
                        }
                    }
                }
            })
            .unwrap();
=======
        let _join_log_forwarder = forward_stdio_to_logcat();
>>>>>>> bfd8bfd0

        log::trace!(
            "Creating: {:p}, saved_state = {:p}, save_state_size = {}",
            activity,
            saved_state,
            saved_state_size
        );

        // Conceptually we associate a glue reference with the JVM main thread, and another
        // reference with the Rust main thread
        let jvm_glue = NativeActivityGlue::new(activity, saved_state, saved_state_size);

        let rust_glue = jvm_glue.clone();
        // Let us Send the NativeActivity pointer to the Rust main() thread without a wrapper type
        let activity_ptr: libc::intptr_t = activity as _;

        // Note: we drop the thread handle which will detach the thread
        std::thread::spawn(move || {
            let activity: *mut ndk_sys::ANativeActivity = activity_ptr as *mut _;

            let jvm = abort_on_panic(|| unsafe {
                let na = activity;
                let jvm: *mut jni_sys::JavaVM = (*na).vm;
                let activity = (*na).clazz; // Completely bogus name; this is the _instance_ not class pointer
                ndk_context::initialize_android_context(jvm.cast(), activity.cast());

                let jvm = CloneJavaVM::from_raw(jvm).unwrap();
                // Since this is a newly spawned thread then the JVM hasn't been attached
                // to the thread yet. Attach before calling the applications main function
                // so they can safely make JNI calls
                jvm.attach_current_thread_permanently().unwrap();
                jvm
            });

            let app = AndroidApp::new(rust_glue.clone(), jvm.clone());

            rust_glue.notify_main_thread_running();

            unsafe {
                // Name thread - this needs to happen here after attaching to a JVM thread,
                // since that changes the thread name to something like "Thread-2".
                let thread_name = CStr::from_bytes_with_nul(b"android_main\0").unwrap();
                libc::pthread_setname_np(libc::pthread_self(), thread_name.as_ptr());

                // We want to specifically catch any panic from the application's android_main
                // so we can finish + destroy the Activity gracefully via the JVM
                catch_unwind(|| {
                    // XXX: If we were in control of the Java Activity subclass then
                    // we could potentially run the android_main function via a Java native method
                    // springboard (e.g. call an Activity subclass method that calls a jni native
                    // method that then just calls android_main()) that would make sure there was
                    // a Java frame at the base of our call stack which would then be recognised
                    // when calling FindClass to lookup a suitable classLoader, instead of
                    // defaulting to the system loader. Without this then it's difficult for native
                    // code to look up non-standard Java classes.
                    android_main(app);
                })
                .unwrap_or_else(log_panic);

                // Let JVM know that our Activity can be destroyed before detaching from the JVM
                //
                // "Note that this method can be called from any thread; it will send a message
                //  to the main thread of the process where the Java finish call will take place"
                ndk_sys::ANativeActivity_finish(activity);

                // This should detach automatically but lets detach explicitly to avoid depending
                // on the TLS trickery in `jni-rs`
                jvm.detach_current_thread();

                ndk_context::release_android_context();
            }

            rust_glue.notify_main_thread_stopped_running();
        });

        // Wait for thread to start.
        let mut guard = jvm_glue.mutex.lock().unwrap();

        // Don't specifically wait for `Running` just in case `android_main` returns
        // immediately and the state is set to `Stopped`
        while guard.thread_state == NativeThreadState::Init {
            guard = jvm_glue.cond.wait(guard).unwrap();
        }
    })
}<|MERGE_RESOLUTION|>--- conflicted
+++ resolved
@@ -828,39 +828,7 @@
     saved_state_size: libc::size_t,
 ) {
     abort_on_panic(|| {
-<<<<<<< HEAD
-        // Maybe make this stdout/stderr redirection an optional / opt-in feature?...
-        let file = unsafe {
-            let mut logpipe: [RawFd; 2] = Default::default();
-            libc::pipe2(logpipe.as_mut_ptr(), libc::O_CLOEXEC);
-            libc::dup2(logpipe[1], libc::STDOUT_FILENO);
-            libc::dup2(logpipe[1], libc::STDERR_FILENO);
-            libc::close(logpipe[1]);
-
-            File::from_raw_fd(logpipe[0])
-        };
-
-        std::thread::Builder::new()
-            .name("stdio-to-logcat".to_string())
-            .spawn(move || {
-                let tag = CStr::from_bytes_with_nul(b"RustStdoutStderr\0").unwrap();
-                let mut reader = BufReader::new(file);
-                let mut buffer = String::new();
-                loop {
-                    buffer.clear();
-                    if let Ok(len) = reader.read_line(&mut buffer) {
-                        if len == 0 {
-                            break;
-                        } else if let Ok(msg) = CString::new(buffer.clone()) {
-                            android_log(Level::Info, tag, &msg);
-                        }
-                    }
-                }
-            })
-            .unwrap();
-=======
         let _join_log_forwarder = forward_stdio_to_logcat();
->>>>>>> bfd8bfd0
 
         log::trace!(
             "Creating: {:p}, saved_state = {:p}, save_state_size = {}",
